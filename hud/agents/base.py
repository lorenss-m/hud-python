--- conflicted
+++ resolved
@@ -131,11 +131,7 @@
 
             self.mcp_client = MCPClient(mcp_config=task.mcp_config)
             self._auto_created_client = True
-<<<<<<< HEAD
-            self.design.debug_log("Auto-created MCPClient from task.mcp_config")
-=======
             self.console.info_log("Auto-created MCPClient from task.mcp_config")
->>>>>>> 7dcb3baa
 
         # Ensure we have a client
         if self.mcp_client is None:
@@ -210,8 +206,6 @@
 
             else:
                 raise TypeError(f"prompt_or_task must be str or Task, got {type(prompt_or_task)}")
-<<<<<<< HEAD
-=======
         except Exception as e:
             # Always return a Trace object for any exception
             if self._is_connection_error(e):
@@ -231,7 +225,6 @@
                     isError=True,
                     info={"error": str(e)},
                 )
->>>>>>> 7dcb3baa
         finally:
             # Cleanup auto-created resources
             await self._cleanup()
@@ -276,11 +269,7 @@
             prompt_result = Trace(reward=0.0, done=True, content=str(e), isError=True, task=task)
             prompt_result.populate_from_context()
 
-<<<<<<< HEAD
-        # Always evaluate if we have a prompt result and evaluate tool
-=======
         # Always evaluate if we have evaluate tool, regardless of errors
->>>>>>> 7dcb3baa
         if task.evaluate_tool is not None:
             try:
                 self.console.progress_log(f"Evaluating tool phase: {task.evaluate_tool}")
@@ -354,35 +343,21 @@
 
             # Add initial context
             messages.extend(await self.format_message(context))
-<<<<<<< HEAD
-            self.design.debug_log(f"Messages: {messages}")
-=======
             self.console.debug(f"Messages: {messages}")
->>>>>>> 7dcb3baa
 
             step_count = 0
             while max_steps == -1 or step_count < max_steps:
                 step_count += 1
                 if max_steps == -1:
-<<<<<<< HEAD
-                    self.design.debug_log(f"Step {step_count} (unlimited)")
-                else:
-                    self.design.debug_log(f"Step {step_count}/{max_steps}")
-=======
                     self.console.debug(f"Step {step_count} (unlimited)")
                 else:
                     self.console.debug(f"Step {step_count}/{max_steps}")
->>>>>>> 7dcb3baa
 
                 try:
                     # 1. Get model response
                     response = await self.get_response(messages)
 
-<<<<<<< HEAD
-                    self.design.debug_log(f"Agent:\n{response}")
-=======
                     self.console.debug(f"Agent:\n{response}")
->>>>>>> 7dcb3baa
 
                     # Check if we should stop
                     if response.done or not response.tool_calls:
@@ -399,19 +374,11 @@
                             # Try to submit response through lifecycle tool
                             await self._maybe_submit_response(response, messages)
 
-<<<<<<< HEAD
-                            self.design.debug_log("Stopping execution")
-                            final_response = response
-                            break
-                        else:
-                            self.design.debug_log("Continuing execution")
-=======
                             self.console.debug("Stopping execution")
                             final_response = response
                             break
                         else:
                             self.console.debug("Continuing execution")
->>>>>>> 7dcb3baa
                             messages.extend(await self.format_message(decision))
                             continue
 
@@ -427,8 +394,6 @@
                     tool_messages = await self.format_tool_results(tool_calls, tool_results)
                     messages.extend(tool_messages)
 
-<<<<<<< HEAD
-=======
                     # Compact step completion display
                     step_info = f"\n[bold]Step {step_count}"
                     if max_steps != -1:
@@ -441,7 +406,6 @@
 
                     self.console.info_log(step_info)
 
->>>>>>> 7dcb3baa
                 except Exception as e:
                     self.console.error_log(f"Step failed: {e}")
                     error = str(e)
@@ -510,22 +474,14 @@
         results: list[MCPToolResult] = []
         for tc in tool_call:
             try:
-<<<<<<< HEAD
-                self.design.debug_log(f"Calling tool: {tc}")
-=======
                 self.console.debug(f"Calling tool: {tc}")
->>>>>>> 7dcb3baa
                 results.append(await self.mcp_client.call_tool(tc))
             except TimeoutError as e:
                 self.console.error_log(f"Tool execution timed out: {e}")
                 try:
                     await self.mcp_client.shutdown()
                 except Exception as close_err:
-<<<<<<< HEAD
-                    self.design.debug_log(f"Failed to close MCP client cleanly: {close_err}")
-=======
                     self.console.debug(f"Failed to close MCP client cleanly: {close_err}")
->>>>>>> 7dcb3baa
                 raise
             except Exception as e:
                 self.console.error_log(f"Tool execution failed: {e}")
@@ -660,11 +616,7 @@
 
             # Add to lifecycle tools if found
             if response_tool_name and response_tool_name not in self.lifecycle_tools:
-<<<<<<< HEAD
-                self.design.debug_log(f"Auto-detected '{response_tool_name}' tool as a lifecycle tool")
-=======
                 self.console.debug(f"Auto-detected '{response_tool_name}' tool as a lifecycle tool")
->>>>>>> 7dcb3baa
                 self.response_tool_name = response_tool_name
                 self.lifecycle_tools.append(response_tool_name)
 
@@ -688,11 +640,7 @@
             messages: The current message history (will be modified in-place)
         """
         if self.response_tool_name:
-<<<<<<< HEAD
-            self.design.debug_log(f"Calling response lifecycle tool: {self.response_tool_name}")
-=======
             self.console.debug(f"Calling response lifecycle tool: {self.response_tool_name}")
->>>>>>> 7dcb3baa
             try:
                 # Call the response tool with the agent's response
                 response_tool_call = MCPToolCall(
@@ -707,11 +655,7 @@
                 messages.extend(response_messages)
 
                 # Mark the task as done
-<<<<<<< HEAD
-                self.design.debug_log("Response lifecycle tool executed, marking task as done")
-=======
                 self.console.debug("Response lifecycle tool executed, marking task as done")
->>>>>>> 7dcb3baa
             except Exception as e:
                 self.console.error_log(f"Response lifecycle tool failed: {e}")
 
@@ -767,11 +711,7 @@
         if self._auto_trace_cm:
             try:
                 self._auto_trace_cm.__exit__(None, None, None)
-<<<<<<< HEAD
-                self.design.debug_log("Closed auto-created trace")
-=======
                 self.console.debug("Closed auto-created trace")
->>>>>>> 7dcb3baa
             except Exception as e:
                 self.console.warning_log(f"Failed to close auto-created trace: {e}")
             finally:
@@ -781,11 +721,7 @@
         if self._auto_created_client and self.mcp_client:
             try:
                 await self.mcp_client.shutdown()
-<<<<<<< HEAD
-                self.design.debug_log("Closed auto-created MCPClient")
-=======
                 self.console.debug("Closed auto-created MCPClient")
->>>>>>> 7dcb3baa
             except Exception as e:
                 self.console.warning_log(f"Failed to close auto-created client: {e}")
             finally:
