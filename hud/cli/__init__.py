--- conflicted
+++ resolved
@@ -787,16 +787,6 @@
         "--full",
         help="Run the entire dataset (omit for single-task debug mode)",
     ),
-<<<<<<< HEAD
-    agent: str | None = typer.Option(
-        None,
-        "--agent",
-        help=(
-            "Agent backend to use (claude, openai, or vllm). If not provided, will prompt interactively."
-        ),
-    ),
-=======
->>>>>>> 502fbc08
     model: str | None = typer.Option(
         None,
         "--model",
