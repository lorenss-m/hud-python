"""
HUD Gym SDK - A Python SDK for interacting with HUD environments.
"""

from __future__ import annotations

<<<<<<< HEAD
from . import agent, env, gym, job, settings, task, taskset, types, utils
from .job import create_job, load_job
=======
from . import agent, env, gym, settings, task, taskset, types, utils
>>>>>>> 792dead5
from .taskset import load_taskset

__version__ = "0.2.0"

__all__ = [
    "agent",
    "create_job",
    "env",
    "gym",
    "job",
    "load_job",
    "load_taskset",
    "settings",
    "task",
    "taskset",
    "types",
    "utils",
]<|MERGE_RESOLUTION|>--- conflicted
+++ resolved
@@ -4,12 +4,8 @@
 
 from __future__ import annotations
 
-<<<<<<< HEAD
-from . import agent, env, gym, job, settings, task, taskset, types, utils
-from .job import create_job, load_job
-=======
 from . import agent, env, gym, settings, task, taskset, types, utils
->>>>>>> 792dead5
+from .job import create_job, load_job, job
 from .taskset import load_taskset
 
 __version__ = "0.2.0"
