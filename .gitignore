.venv
.vscode
venv
.env
__pycache__
*.pyc
.pytest_cache
dist/
build/
*.egg-info/
uv.lock

# Media files
*.jpg
*.jpeg
*.gif
*.bmp
*.tiff
*.ico

# DS-Store
.DS_Store

# Test files
/*.ipynb
test.json
TODO.md

.coverage

*.log

/ref/

.cursor/

<<<<<<< HEAD
/dev/
=======
.claude
CLAUDE.md
>>>>>>> ac426120
<|MERGE_RESOLUTION|>--- conflicted
+++ resolved
@@ -34,9 +34,7 @@
 
 .cursor/
 
-<<<<<<< HEAD
 /dev/
-=======
+
 .claude
-CLAUDE.md
->>>>>>> ac426120
+CLAUDE.md